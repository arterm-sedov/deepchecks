--- conflicted
+++ resolved
@@ -365,56 +365,4 @@
         # The single scorer is the first one in the dict
         scorer_name = next(iter(scorers))
         single_scorer_dict = {scorer_name: scorers[scorer_name]}
-<<<<<<< HEAD
-        return init_validate_scorers(single_scorer_dict, self.model, self.train)[0]
-=======
-        return init_validate_scorers(single_scorer_dict, self.model, self.train, self.classes)[0]
-
-    def get_data_by_kind(self, kind: DatasetKind):
-        """Return the relevant Dataset by given kind."""
-        if kind == DatasetKind.TRAIN:
-            return self.train
-        elif kind == DatasetKind.TEST:
-            return self.test
-        else:
-            raise DeepchecksValueError(f'Unexpected dataset kind {kind}')
-
-    def finalize_check_result(self, check_result, check, kind: DatasetKind = None):
-        """Run final processing on a check result which includes validation, conditions processing and sampling\
-        footnote."""
-        # Validate the check result type
-        if isinstance(check_result, CheckFailure):
-            return
-        if not isinstance(check_result, CheckResult):
-            raise DeepchecksValueError(f'Check {check.name()} expected to return CheckResult but got: '
-                                       + type(check_result).__name__)
-
-        # Set reference between the check result and check
-        check_result.check = check
-        # Calculate conditions results
-        check_result.process_conditions()
-        # Add sampling footnote if needed
-        if hasattr(check, 'n_samples'):
-            n_samples = getattr(check, 'n_samples')
-            message = ''
-            if kind:
-                dataset = self.get_data_by_kind(kind)
-                if dataset.is_sampled(n_samples):
-                    message = f'Data is sampled from the original dataset, running on ' \
-                              f'{dataset.len_when_sampled(n_samples)} samples out of {len(dataset)}.'
-            else:
-                if self._train is not None and self._train.is_sampled(n_samples):
-                    message += f'Running on {self._train.len_when_sampled(n_samples)} <b>train</b> data samples ' \
-                               f'out of {len(self._train)}.'
-                if self._test is not None and self._test.is_sampled(n_samples):
-                    if message:
-                        message += ' '
-                    message += f'Running on {self._test.len_when_sampled(n_samples)} <b>test</b> data samples ' \
-                               f'out of {len(self._test)}.'
-
-            if message:
-                message = ('<p style="font-size:0.9em;line-height:1;"><i>'
-                           f'Note - data sampling: {message} Sample size can be controlled with the "n_samples" '
-                           'parameter.</i></p>')
-                check_result.display.append(message)
->>>>>>> e07a56a9
+        return init_validate_scorers(single_scorer_dict, self.model, self.train, self.classes)[0]