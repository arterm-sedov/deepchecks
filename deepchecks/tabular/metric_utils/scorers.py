# ----------------------------------------------------------------------------
# Copyright (C) 2021-2022 Deepchecks (https://www.deepchecks.com)
#
# This file is part of Deepchecks.
# Deepchecks is distributed under the terms of the GNU Affero General
# Public License (version 3 or later).
# You should have received a copy of the GNU Affero General Public License
# along with Deepchecks.  If not, see <http://www.gnu.org/licenses/>.
# ----------------------------------------------------------------------------
#
"""Utils module containing utilities for checks working with scorers."""
import typing as t
import warnings
from numbers import Number

import numpy as np
import pandas as pd
from sklearn.base import BaseEstimator, ClassifierMixin
from sklearn.metrics import get_scorer, make_scorer, mean_absolute_error, mean_squared_error
from sklearn.metrics._scorer import _BaseScorer, _ProbaScorer

try:
<<<<<<< HEAD
    from deepchecks_metrics import f1_score, precision_score, recall_score  # noqa: F401
except ImportError:
    from sklearn.metrics import f1_score, recall_score, precision_score  # noqa: F401  pylint: disable=ungrouped-imports
=======
    from deepchecks_metrics import f1_score, jaccard_score, precision_score, recall_score  # noqa: F401
except ImportError:
    from sklearn.metrics import \
        f1_score, recall_score, precision_score, jaccard_score  # noqa: F401  pylint: disable=ungrouped-imports
>>>>>>> 72d73e41

from deepchecks import tabular  # pylint: disable=unused-import; it is used for type annotations
from deepchecks.core import errors
from deepchecks.tabular.metric_utils.additional_classification_metrics import (false_negative_rate_metric,
                                                                               false_positive_rate_metric,
                                                                               roc_auc_per_class,
                                                                               true_negative_rate_metric)
from deepchecks.tabular.utils.task_type import TaskType
from deepchecks.utils.logger import get_logger
from deepchecks.utils.metrics import get_scorer_name
from deepchecks.utils.simple_models import PerfectModel
from deepchecks.utils.strings import is_string_column
from deepchecks.utils.typing import BasicModel, ClassificationModel

__all__ = [
    'DEFAULT_SCORERS_DICT',
    'DEFAULT_REGRESSION_SCORERS',
    'DEFAULT_BINARY_SCORERS',
    'DEFAULT_MULTICLASS_SCORERS',
    'MULTICLASS_SCORERS_NON_AVERAGE',
    'DeepcheckScorer',
    'init_validate_scorers',
    'get_default_scorers',
    'regression_scorers_lower_is_better_dict',
    'regression_scorers_higher_is_better_dict',
    'binary_scorers_dict',
    'multiclass_scorers_dict'
]

DEFAULT_BINARY_SCORERS = {
    'Accuracy': 'accuracy',
    'Precision': 'precision',
    'Recall': 'recall',
}

DEFAULT_MULTICLASS_SCORERS = {
    'Accuracy': 'accuracy',
    'Precision - Macro Average': 'precision_macro',
    'Recall - Macro Average': 'recall_macro',
}

MULTICLASS_SCORERS_NON_AVERAGE = {
    'F1': 'f1_per_class',
    'Precision': 'precision_per_class',
    'Recall': 'recall_per_class',
}

DEFAULT_REGRESSION_SCORERS = {
    'Neg RMSE': 'neg_root_mean_squared_error',
    'Neg MAE': 'neg_mean_absolute_error',
    'R2': 'r2',
}

DEFAULT_SCORERS_DICT = {
    TaskType.BINARY: DEFAULT_BINARY_SCORERS,
    TaskType.MULTICLASS: DEFAULT_MULTICLASS_SCORERS,
    TaskType.REGRESSION: DEFAULT_REGRESSION_SCORERS
}

regression_scorers_lower_is_better_dict = {
    'mean_squared_error': make_scorer(mean_squared_error, squared=True),
    'mse': make_scorer(mean_squared_error, squared=True),
    'root_mean_squared_error': make_scorer(mean_squared_error, squared=False),
    'rmse': make_scorer(mean_squared_error, squared=False),
    'mae': make_scorer(mean_absolute_error),
    'mean_absolute_error': make_scorer(mean_absolute_error),
}

regression_scorers_higher_is_better_dict = {
    'neg_mse': make_scorer('neg_mean_squared_error'),
    'neg_rmse': get_scorer('neg_root_mean_squared_error'),
    'neg_mae': get_scorer('neg_mean_absolute_error'),
    'r2': get_scorer('r2'),
    'explained_variance': get_scorer('explained_variance'),
    'max_error': get_scorer('max_error'),
    'neg_mean_squared_log_error': get_scorer('neg_mean_squared_log_error'),
    'neg_median_absolute_error': get_scorer('neg_median_absolute_error'),
    'neg_mean_poisson_deviance': get_scorer('neg_mean_poisson_deviance'),
    'neg_mean_gamma_deviance': get_scorer('neg_mean_gamma_deviance')
}

binary_scorers_dict = {
    'accuracy': get_scorer('accuracy'),
    'balanced_accuracy': get_scorer('balanced_accuracy'),
    'average_precision': get_scorer('average_precision'),
    'neg_brier_score': get_scorer('neg_brier_score'),
    'precision': make_scorer(precision_score, zero_division=0),
    'recall': make_scorer(recall_score, zero_division=0),
    'fpr': make_scorer(false_positive_rate_metric, averaging_method='binary'),
    'fnr': make_scorer(false_negative_rate_metric, averaging_method='binary'),
    'tnr': make_scorer(true_negative_rate_metric, averaging_method='binary'),
    'jaccard': make_scorer(jaccard_score, zero_division=0),
    'roc_auc': get_scorer('roc_auc'),
    'neg_log_loss': get_scorer('neg_log_loss')
}

multiclass_scorers_dict = {
    'accuracy': get_scorer('accuracy'),
    'precision_macro': make_scorer(precision_score, average='macro', zero_division=0),
    'precision_micro': make_scorer(precision_score, average='micro', zero_division=0),
    'precision_weighted': make_scorer(precision_score, average='weighted', zero_division=0),
    'precision_per_class': make_scorer(precision_score, average=None, zero_division=0),
    'recall_macro': make_scorer(recall_score, average='macro', zero_division=0),
    'recall_micro': make_scorer(recall_score, average='micro', zero_division=0),
    'recall_weighted': make_scorer(recall_score, average='weighted', zero_division=0),
    'recall_per_class': make_scorer(recall_score, average=None, zero_division=0),
    'f1_macro': make_scorer(f1_score, average='macro', zero_division=0),
    'f1_micro': make_scorer(f1_score, average='micro', zero_division=0),
    'f1_weighted': make_scorer(f1_score, average='weighted', zero_division=0),
    'f1_per_class': make_scorer(f1_score, average=None, zero_division=0),
    'fpr_per_class': make_scorer(false_positive_rate_metric, averaging_method='per_class'),
    'fpr_macro': make_scorer(false_positive_rate_metric, averaging_method='macro'),
    'fpr_micro': make_scorer(false_positive_rate_metric, averaging_method='micro'),
    'fpr_weighted': make_scorer(false_positive_rate_metric, averaging_method='weighted'),
    'fnr_per_class': make_scorer(false_negative_rate_metric, averaging_method='per_class'),
    'fnr_macro': make_scorer(false_negative_rate_metric, averaging_method='macro'),
    'fnr_micro': make_scorer(false_negative_rate_metric, averaging_method='micro'),
    'fnr_weighted': make_scorer(false_negative_rate_metric, averaging_method='weighted'),
    'tnr_per_class': make_scorer(true_negative_rate_metric, averaging_method='per_class'),
    'tnr_macro': make_scorer(true_negative_rate_metric, averaging_method='macro'),
    'tnr_micro': make_scorer(true_negative_rate_metric, averaging_method='micro'),
    'tnr_weighted': make_scorer(true_negative_rate_metric, averaging_method='weighted'),
    'roc_auc_per_class': make_scorer(roc_auc_per_class, needs_proba=True),
    'roc_auc_ovr': get_scorer('roc_auc_ovr'),
    'roc_auc_ovo': get_scorer('roc_auc_ovo'),
    'roc_auc_ovr_weighted': get_scorer('roc_auc_ovr_weighted'),
    'roc_auc_ovo_weighted': get_scorer('roc_auc_ovo_weighted'),
    'jaccard_macro':  make_scorer(jaccard_score, average='macro', zero_division=0),
    'jaccard_micro':  make_scorer(jaccard_score, average='micro', zero_division=0),
    'jaccard_weighted':  make_scorer(jaccard_score, average='weighted', zero_division=0),
    'jaccard_per_class':  make_scorer(jaccard_score, average=None, zero_division=0),
}

_str_to_scorer_dict = {**regression_scorers_higher_is_better_dict,
                       **regression_scorers_lower_is_better_dict,
                       **multiclass_scorers_dict,
                       **binary_scorers_dict}


class DeepcheckScorer:
    """Encapsulate scorer function with extra methods.

    Scorer functions are functions used to compute various performance metrics, using the model and data as inputs,
    rather than the labels and predictions. Scorers are callables with the signature scorer(model, features, y_true).
    Additional data on scorer functions can be found at https://scikit-learn.org/stable/modules/model_evaluation.html.

    Parameters
    ----------
    scorer : t.Union[str, t.Callable]
        sklearn scorer name or callable
    name : str
        scorer name
    """

    def __init__(self, scorer: t.Union[str, t.Callable], name: str = None):
        if isinstance(scorer, str):
            formatted_scorer_name = scorer.lower().replace('sensitivity', 'recall').replace('specificity', 'tnr') \
                .replace(' ', '_')
            if formatted_scorer_name in regression_scorers_lower_is_better_dict:
                warnings.warn(f'Deepchecks checks assume higher metric values represent better performance. '
                              f'{formatted_scorer_name} does not follow that convention.')
            if formatted_scorer_name in _str_to_scorer_dict:
                self.scorer = _str_to_scorer_dict[formatted_scorer_name]
            else:
                try:
                    self.scorer = get_scorer(scorer)
                except ValueError as e:
                    raise errors.DeepchecksValueError(f'Scorer name {scorer} is unknown. '
                                                      f'See metric guide for a list of allowed scorer names.') from e
        elif callable(scorer):
            self.scorer = scorer
        else:
            scorer_type = type(scorer).__name__
            msg = f'Scorer {name if name else ""} value should be either a callable or string but got: {scorer_type}'
            raise errors.DeepchecksValueError(msg)
        self.name = name if name else get_scorer_name(scorer)

    @classmethod
    def filter_nulls(cls, dataset: 'tabular.Dataset') -> 'tabular.Dataset':
        """Return data of dataset without null labels."""
        valid_idx = dataset.data[dataset.label_name].notna()
        return dataset.copy(dataset.data[valid_idx])

    def run_on_data_and_label(self, model, data: pd.DataFrame, label_col):
        """Run scorer with model, data and labels without null filtering."""
        return self.scorer(model, data, label_col)

    def run_on_pred(self, y_true, y_pred=None, y_proba=None):
        """Run sklearn scorer on the labels and the pred/proba according to scorer type."""
        # pylint: disable=protected-access
        if isinstance(self.scorer, _BaseScorer):
            if y_proba and isinstance(self.scorer, _ProbaScorer):
                pred_to_use = y_proba
            else:
                pred_to_use = y_pred
            return self.scorer._score_func(y_true, pred_to_use, **self.scorer._kwargs) * self.scorer._sign
        raise errors.DeepchecksValueError('Only supports sklearn scorers')

    def _run_score(self, model, dataset: 'tabular.Dataset'):
        return self.scorer(model, dataset.features_columns, dataset.label_col)

    def __call__(self, model, dataset: 'tabular.Dataset'):
        """Run score with labels null filtering."""
        return self._run_score(model, self.filter_nulls(dataset))

    def score_perfect(self, dataset: 'tabular.Dataset'):
        """Calculate the perfect score of the current scorer for given dataset."""
        dataset = self.filter_nulls(dataset)
        perfect_model = PerfectModel()
        perfect_model.fit(None, dataset.label_col)
        score = self._run_score(perfect_model, dataset)
        if isinstance(score, np.ndarray):
            # We expect the perfect score to be equal for all the classes, so takes the first one
            first_score = score[0]
            if any(score != first_score):
                get_logger().warning('Scorer %s return different perfect score for different classes', self.name)
            return first_score
        return score

    def validate_fitting(self, model, dataset: 'tabular.Dataset'):
        """Validate given scorer for the model and dataset."""
        dataset.assert_features()
        # In order for scorer to return result in right dimensions need to pass it samples from all labels
        single_label_data = dataset.data[dataset.data[dataset.label_name].notna()].groupby(dataset.label_name).head(1)
        result = self._run_score(model, dataset.copy(single_label_data))

        if isinstance(result, np.ndarray):
            expected_types = t.cast(
                str,
                np.typecodes['AllInteger'] + np.typecodes['AllFloat']  # type: ignore
            )
            kind = result.dtype.kind
            if kind not in expected_types:
                raise errors.DeepchecksValueError(f'Expected scorer {self.name} to return np.ndarray of number kind '
                                                  f'but got: {kind}')
            # Validate returns value for each class
            if len(result) != len(single_label_data):
                raise errors.DeepchecksValueError(f'Found {len(single_label_data)} classes, but scorer {self.name} '
                                                  f'returned {len(result)} elements in the score array value')
        elif not isinstance(result, Number):
            raise errors.DeepchecksValueError(f'Expected scorer {self.name} to return number or np.ndarray '
                                              f'but got: {type(result).__name__}')


def task_type_check(
        model: BasicModel,
        dataset: 'tabular.Dataset'
) -> TaskType:
    """Check task type (regression, binary, multiclass) according to model object and label column.

    Parameters
    ----------
    model : BasicModel
        Model object - used to check if it has predict_proba()
    dataset : tabular.Dataset
        dataset - used to count the number of unique labels

    Returns
    -------
    TaskType
        TaskType enum corresponding to the model and dataset
    """
    label_col = dataset.label_col
    if not model:
        return dataset.label_type
    if isinstance(model, BaseEstimator):
        if not hasattr(model, 'predict_proba'):
            if is_string_column(label_col):
                raise errors.DeepchecksValueError(
                    'Model was identified as a regression model, but label column was found to contain strings.'
                )
            elif isinstance(model, ClassifierMixin):
                raise errors.DeepchecksValueError(
                    'Model is a sklearn classification model (a subclass of ClassifierMixin), but lacks the '
                    'predict_proba method. Please train the model with probability=True, or skip / ignore this check.'
                )
            else:
                return TaskType.REGRESSION
        else:
            return (
                TaskType.MULTICLASS
                if label_col.nunique() > 2
                else TaskType.BINARY
            )
    if isinstance(model, ClassificationModel):
        return (
            TaskType.MULTICLASS
            if label_col.nunique() > 2
            else TaskType.BINARY
        )
    return TaskType.REGRESSION


def get_default_scorers(model_type, class_avg: bool = True):
    """Get default scorers based on model type.

    Parameters
    ----------
    model_type : TaskType
        model type to return scorers for
    class_avg : bool, default True
        for classification whether to return scorers of average score or per class
    """
    return_array = model_type in [TaskType.MULTICLASS, TaskType.BINARY] and class_avg is False

    if return_array:
        return MULTICLASS_SCORERS_NON_AVERAGE
    else:
        return DEFAULT_SCORERS_DICT[model_type]


def init_validate_scorers(scorers: t.Union[t.Mapping[str, t.Union[str, t.Callable]], t.List[str]],
                          model: BasicModel,
                          dataset: 'tabular.Dataset') -> t.List[DeepcheckScorer]:
    """Initialize scorers and return all of them as deepchecks scorers.

    Parameters
    ----------
    scorers : Mapping[str, Union[str, Callable]]
        dict of scorers names to scorer sklearn_name/function or a list without a name
    model : BasicModel
        used to validate the scorers, and calculate mode_type if None.
    dataset : Dataset
        used to validate the scorers, and calculate mode_type if None.
    """
    if isinstance(scorers, t.Mapping):
        scorers: t.List[DeepcheckScorer] = [DeepcheckScorer(scorer, name) for name, scorer in scorers.items()]
    else:
        scorers: t.List[DeepcheckScorer] = [DeepcheckScorer(scorer) for scorer in scorers]
    for s in scorers:
        s.validate_fitting(model, dataset)
    return scorers<|MERGE_RESOLUTION|>--- conflicted
+++ resolved
@@ -20,16 +20,10 @@
 from sklearn.metrics._scorer import _BaseScorer, _ProbaScorer
 
 try:
-<<<<<<< HEAD
-    from deepchecks_metrics import f1_score, precision_score, recall_score  # noqa: F401
-except ImportError:
-    from sklearn.metrics import f1_score, recall_score, precision_score  # noqa: F401  pylint: disable=ungrouped-imports
-=======
     from deepchecks_metrics import f1_score, jaccard_score, precision_score, recall_score  # noqa: F401
 except ImportError:
     from sklearn.metrics import \
         f1_score, recall_score, precision_score, jaccard_score  # noqa: F401  pylint: disable=ungrouped-imports
->>>>>>> 72d73e41
 
 from deepchecks import tabular  # pylint: disable=unused-import; it is used for type annotations
 from deepchecks.core import errors
