--- conflicted
+++ resolved
@@ -22,10 +22,7 @@
 from IPython.core.display import display, display_html
 from IPython import get_ipython
 import ipywidgets as widgets
-<<<<<<< HEAD
 from ipywidgets.embed import embed_minimal_html
-=======
->>>>>>> 442ad6d9
 
 from deepchecks import errors
 from deepchecks.utils.ipython import is_widgets_enabled
@@ -38,8 +35,6 @@
 __all__ = ['display_suite_result', 'ProgressBar']
 
 
-<<<<<<< HEAD
-=======
 _CONDITIONS_SUMMARY_TITLE = '<h2>Conditions Summary</h2>'
 _NO_CONDITIONS_SUMMARY_TITLE = '<p>No conditions defined on checks in the suite.</p>'
 _NO_OUTPUT_TEXT = '<p>No outputs to show.</p>'
@@ -48,16 +43,12 @@
 _CHECKS_WITHOUT_DISPLAY_TITLE = '<h2>Other Checks That Weren\'t Displayed</h2>'
 
 
->>>>>>> 442ad6d9
 def _get_check_widget(check_res: CheckResult, unique_id: str) -> widgets.VBox:
     return check_res.display_check(unique_id=unique_id, as_widget=True)
 
 
 def _add_widget_classes(widget: widgets.HTML):
-<<<<<<< HEAD
-=======
     """Add classes of regular jupyter output (makes dataframe and links look better)."""
->>>>>>> 442ad6d9
     widget.add_class('rendered_html')
     widget.add_class('jp-RenderedHTMLCommon')
     widget.add_class('jp-RenderedHTML')
@@ -104,22 +95,14 @@
     return '<div style="text-align: center">No</div>'
 
 
-<<<<<<< HEAD
 def _display_suite_widgets(summary: str,
                            unique_id: str,
-=======
-def _display_suite_widgets(unique_id: str,
->>>>>>> 442ad6d9
                            checks_with_conditions: List[CheckResult],
                            checks_wo_conditions_display: List[CheckResult],
                            checks_w_condition_display: List[CheckResult],
                            others_table: List,
-<<<<<<< HEAD
                            light_hr: str,
                            as_html: bool):  # pragma: no cover
-=======
-                           light_hr: str):  # pragma: no cover
->>>>>>> 442ad6d9
     """Display results of suite in as Tab widget."""
     tab = widgets.Tab()
     condition_tab = widgets.VBox()
@@ -131,24 +114,6 @@
     tab.set_title(0, 'Checks With Conditions')
     tab.set_title(1, 'Checks Without Conditions')
     tab.set_title(2, 'Checks Without Output')
-<<<<<<< HEAD
-
-    if checks_with_conditions:
-        cond_html_h2 = '<h2>Conditions Summary</h2>'
-        cond_html_table = get_conditions_table_display(checks_with_conditions, unique_id, 300)
-        h2_widget = widgets.HTML(cond_html_h2)
-        condition_tab_children = [h2_widget, _create_table_widget(cond_html_table)]
-    else:
-        not_found_text = '<p>No conditions defined on checks in the suite.</p>'
-        condition_tab_children = [widgets.HTML(not_found_text)]
-
-    no_output_text = '<p>No outputs to show.</p>'
-
-    outputs_h2 = '<h2>Check With Conditions Output</h2>'
-    condition_tab_children.append(widgets.HTML(outputs_h2))
-=======
-    display_html('<style>.jupyter-widgets.widget-tab > .p-TabBar .p-TabBar-tab {flex: 0 1 auto}</style>',
-                 raw=True)
 
     if checks_with_conditions:
         cond_html_table = get_conditions_table_display(checks_with_conditions, unique_id, 300)
@@ -158,25 +123,16 @@
         condition_tab_children = [widgets.HTML(_NO_CONDITIONS_SUMMARY_TITLE)]
 
     condition_tab_children.append(widgets.HTML(_CHECKS_WITH_CONDITIONS_TITLE))
->>>>>>> 442ad6d9
     if checks_w_condition_display:
         for i, r in enumerate(checks_w_condition_display):
             condition_tab_children.append(_get_check_widget(r, unique_id))
             if i < len(checks_w_condition_display) - 1:
                 condition_tab_children.append(widgets.HTML(light_hr))
     else:
-<<<<<<< HEAD
-        condition_tab_children.append(widgets.HTML(no_output_text))
-
-    checks_wo_tab_children = []
-    outputs_h2 = '<h2>Check Without Conditions Output</h2>'
-    checks_wo_tab_children.append(widgets.HTML(outputs_h2))
-=======
         condition_tab_children.append(widgets.HTML(_NO_OUTPUT_TEXT))
 
     checks_wo_tab_children = []
     checks_wo_tab_children.append(widgets.HTML(_CHECKS_WITHOUT_CONDITIONS_TITLE))
->>>>>>> 442ad6d9
     if checks_wo_conditions_display:
         if unique_id:
             nav_table = get_result_navigation_display(checks_wo_conditions_display, unique_id)
@@ -187,23 +143,17 @@
             if i < len(checks_wo_conditions_display) - 1:
                 checks_wo_tab_children.append(widgets.HTML(light_hr))
     else:
-<<<<<<< HEAD
-        checks_wo_tab_children.append(widgets.HTML(no_output_text))
-=======
         checks_wo_tab_children.append(widgets.HTML(_NO_OUTPUT_TEXT))
->>>>>>> 442ad6d9
 
     if others_table:
         others_table = pd.DataFrame(data=others_table, columns=['Check', 'Reason', 'sort'])
         others_table.sort_values(by=['sort'], inplace=True)
         others_table.drop('sort', axis=1, inplace=True)
-<<<<<<< HEAD
-        others_h2 = '<h2>Other Checks That Weren\'t Displayed</h2>'
         others_df = dataframe_to_html(others_table.style.hide_index())
-        h2_widget = widgets.HTML(others_h2)
+        h2_widget = widgets.HTML(_CHECKS_WITHOUT_DISPLAY_TITLE)
         others_tab.children = [h2_widget, _create_table_widget(others_df)]
     else:
-        others_tab.children = [widgets.HTML(no_output_text)]
+        others_tab.children = [widgets.HTML(_NO_OUTPUT_TEXT)]
     condition_tab.children = condition_tab_children
     checks_wo_tab.children = checks_wo_tab_children
 
@@ -228,21 +178,7 @@
         display(page)
 
 
-def _display_suite_no_widgets(summary: str,
-                              unique_id: str,
-=======
-        others_df = dataframe_to_html(others_table.style.hide_index())
-        h2_widget = widgets.HTML(_CHECKS_WITHOUT_DISPLAY_TITLE)
-        others_tab.children = [h2_widget, _create_table_widget(others_df)]
-    else:
-        others_tab.children = [widgets.HTML(_NO_OUTPUT_TEXT)]
-    condition_tab.children = condition_tab_children
-    checks_wo_tab.children = checks_wo_tab_children
-    display(tab)
-
-
 def _display_suite_no_widgets(unique_id: str,
->>>>>>> 442ad6d9
                               checks_with_conditions: List[CheckResult],
                               checks_wo_conditions_display: List[CheckResult],
                               checks_w_condition_display: List[CheckResult],
@@ -251,21 +187,6 @@
     """Display results of suite in IPython without widgets."""
     bold_hr = '<hr style="background-color: black;border: 0 none;color: black;height: 1px;">'
 
-<<<<<<< HEAD
-    display_html(bold_hr + summary, raw=True)
-
-    if checks_with_conditions:
-        cond_html_h2 = '<h2>Conditions Summary</h2>'
-        cond_html_table = get_conditions_table_display(checks_with_conditions, unique_id, 300)
-        display_html(cond_html_h2 + cond_html_table, raw=True)
-    else:
-        not_found_text = '<p>No conditions defined on checks in the suite.</p>'
-        display_html(not_found_text, raw=True)
-
-    no_output_text = '<p>No outputs to show.</p>'
-
-    outputs_h2 = f'{bold_hr}<h2>Check With Conditions Output</h2>'
-=======
     display_html(bold_hr, raw=True)
 
     if checks_with_conditions:
@@ -275,7 +196,6 @@
         display_html(_NO_CONDITIONS_SUMMARY_TITLE, raw=True)
 
     outputs_h2 = f'{bold_hr}{_CHECKS_WITH_CONDITIONS_TITLE}'
->>>>>>> 442ad6d9
     display_html(outputs_h2, raw=True)
     if checks_w_condition_display:
         for i, r in enumerate(checks_w_condition_display):
@@ -283,15 +203,9 @@
             if i < len(checks_w_condition_display) - 1:
                 display_html(light_hr, raw=True)
     else:
-<<<<<<< HEAD
-        display_html(no_output_text, raw=True)
-
-    outputs_h2 = f'{bold_hr}<h2>Check Without Conditions Output</h2>'
-=======
         display_html(_NO_OUTPUT_TEXT, raw=True)
 
     outputs_h2 = f'{bold_hr}{_CHECKS_WITHOUT_CONDITIONS_TITLE}'
->>>>>>> 442ad6d9
     display_html(outputs_h2, raw=True)
     if checks_wo_conditions_display:
         for i, r in enumerate(checks_wo_conditions_display):
@@ -299,33 +213,21 @@
             if i < len(checks_wo_conditions_display) - 1:
                 display_html(light_hr, raw=True)
     else:
-<<<<<<< HEAD
-        display_html(no_output_text, raw=True)
-=======
         display_html(_NO_OUTPUT_TEXT, raw=True)
->>>>>>> 442ad6d9
 
     if others_table:
         others_table = pd.DataFrame(data=others_table, columns=['Check', 'Reason', 'sort'])
         others_table.sort_values(by=['sort'], inplace=True)
         others_table.drop('sort', axis=1, inplace=True)
-<<<<<<< HEAD
-        others_h2 = f'{bold_hr}<h2>Other Checks That Weren\'t Displayed</h2>'
-=======
         others_h2 = f'{bold_hr}{_CHECKS_WITHOUT_DISPLAY_TITLE}'
->>>>>>> 442ad6d9
         others_df = dataframe_to_html(others_table.style.hide_index())
         display_html(others_h2 + others_df, raw=True)
 
     display_html(f'<br><a href="#summary_{unique_id}" style="font-size: 14px">Go to top</a>', raw=True)
 
 
-<<<<<<< HEAD
 def display_suite_result(suite_name: str, results: List[Union[CheckResult, CheckFailure]],
                          as_html: bool = False):  # pragma: no cover
-=======
-def display_suite_result(suite_name: str, results: List[Union[CheckResult, CheckFailure]]):  # pragma: no cover
->>>>>>> 442ad6d9
     """Display results of suite in IPython."""
     if len(results) == 0:
         display_html(f"""<h1>{suite_name}</h1><p>Suite is empty.</p>""", raw=True)
@@ -383,12 +285,7 @@
     )
 
     # suite summary
-<<<<<<< HEAD
     summ = f"""
-=======
-    display_html(
-        f"""
->>>>>>> 442ad6d9
         <h1 id="summary_{unique_id}">{suite_name}</h1>
         <p>
             {prologue}<br>
@@ -397,35 +294,20 @@
             Suites, checks and conditions can all be modified (see the
             <a href={suite_creation_example_link}>Create a Custom Suite</a> tutorial).
         </p>
-<<<<<<< HEAD
         """
 
     if as_html or is_widgets_enabled():
         _display_suite_widgets(summ,
                                unique_id,
-=======
-        """,
-        raw=True
-    )
-
-    if is_widgets_enabled():
-        _display_suite_widgets(unique_id,
->>>>>>> 442ad6d9
                                checks_with_conditions,
                                checks_wo_conditions_display,
                                checks_w_condition_display,
                                others_table,
-<<<<<<< HEAD
                                light_hr,
                                as_html)
     else:
         _display_suite_no_widgets(summ,
                                   unique_id,
-=======
-                               light_hr)
-    else:
-        _display_suite_no_widgets(unique_id,
->>>>>>> 442ad6d9
                                   checks_with_conditions,
                                   checks_wo_conditions_display,
                                   checks_w_condition_display,
