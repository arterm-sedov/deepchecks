--- conflicted
+++ resolved
@@ -13,11 +13,7 @@
 import typing as t
 import warnings
 
-<<<<<<< HEAD
 from ipywidgets import HTML, Accordion, VBox, Widget, Checkbox, Dropdown, Box, Button, FloatText, Layout
-=======
-from ipywidgets import HTML, Accordion, Box, Button, Checkbox, Dropdown, VBox, Widget
->>>>>>> 30d0907c
 
 from deepchecks.core import DatasetKind
 from deepchecks.core import check_result as check_types
