--- conflicted
+++ resolved
@@ -36,12 +36,9 @@
     'format_list',
     'get_random_string',
     'format_datetime',
-<<<<<<< HEAD
     'get_docs_summary',
-    'get_ellipsis'
-=======
+    'get_ellipsis',
     'to_snake_case'
->>>>>>> db10ee8a
 ]
 
 
