# ----------------------------------------------------------------------------
# Copyright (C) 2021-2023 Deepchecks (https://www.deepchecks.com)
#
# This file is part of Deepchecks.
# Deepchecks is distributed under the terms of the GNU Affero General
# Public License (version 3 or later).
# You should have received a copy of the GNU Affero General Public License
# along with Deepchecks.  If not, see <http://www.gnu.org/licenses/>.
# ----------------------------------------------------------------------------
#
"""Common utilities for distribution checks."""

from numbers import Number
from typing import Dict, List, Optional, Tuple, Union

import numpy as np
import pandas as pd
from plotly.graph_objs import Figure
from plotly.subplots import make_subplots
from scipy.stats import chi2_contingency, wasserstein_distance

from deepchecks.core import ConditionCategory, ConditionResult
from deepchecks.core.errors import DeepchecksValueError, NotEnoughSamplesError
from deepchecks.utils.dict_funcs import get_dict_entry_by_value
from deepchecks.utils.distribution.plot import (CategoriesSortingKind, drift_score_bar_traces,
                                                feature_distribution_traces, word_counts_bar_traces)
from deepchecks.utils.distribution.preprocessing import preprocess_2_cat_cols_to_same_bins
from deepchecks.utils.plot import DEFAULT_DATASET_NAMES
from deepchecks.utils.strings import format_number

__all__ = ['calc_drift_and_plot', 'get_drift_method', 'SUPPORTED_CATEGORICAL_METHODS', 'SUPPORTED_NUMERIC_METHODS',
           'drift_condition', 'get_drift_plot_sidenote', 'word_counts_drift_plot', 'cramers_v', 'psi']

PSI_MIN_PERCENTAGE = 0.01
SUPPORTED_CATEGORICAL_METHODS = ['Cramer\'s V', 'PSI']
SUPPORTED_NUMERIC_METHODS = ['Earth Mover\'s Distance', 'Kolmogorov-Smirnov']


def filter_margins_by_quantile(dist: Union[np.ndarray, pd.Series], margin_quantile_filter: float) -> np.ndarray:
    """Filter the margins of the distribution by a quantile."""
    qt_min, qt_max = np.quantile(dist, [margin_quantile_filter, 1 - margin_quantile_filter])
    return dist[(qt_max >= dist) & (dist >= qt_min)]


def get_drift_method(result_dict: Dict):
    """Return which drift scoring methods were in use.

    Parameters
    ----------
    result_dict : Dict
        the result dict of the drift check.
    Returns
    -------
    Tuple(str, str)
        the categorical scoring method and then the numeric scoring method.

    """
    result_df = pd.DataFrame(result_dict).T
    cat_mthod_arr = result_df[result_df['Method'].isin(SUPPORTED_CATEGORICAL_METHODS)]['Method']
    cat_method = cat_mthod_arr.iloc[0] if len(cat_mthod_arr) else None

    num_mthod_arr = result_df[result_df['Method'].isin(SUPPORTED_NUMERIC_METHODS)]['Method']
    num_method = num_mthod_arr.iloc[0] if len(num_mthod_arr) else None

    return cat_method, num_method


def rebalance_distributions(dist1_counts: np.array, dist2_counts: np.array):
    """Rebalance the distributions as if dist1 was a even distribution.

    This is a util function for an unbalanced version categorical drift scoring methods. The rebalancing is done
    so in practice all categories of the distributions are treated with the same weight.

    The function redefines the dist1_counts to have equal counts for all categories, and then redefines the
    dist2_counts to have the same "change" it had from dist1_counts, but relative to the new dist1_counts. In
    addition, we add 1 to all counts. This is inspired from the properties of Beta distribution for a bernoulli
    distribution parameter estimation, see
    http://www.ece.virginia.edu/~ffh8x/docs/teaching/esl/2020-04/farnoud-slgm-chap03.pdf for additional details.

    Example:
        if dist1_counts was [9000, 1000] and dist2_counts was [8000, 2000]. This means that if we treat dist1 as a
        even distribution, the new counts should be dist1_counts = [5000, 5000].
        The relative change of dist2 from dist1 was a decrease of ~11% in the first category and an increase of
        ~200% in the second category. The new dist2_counts should be [4445, 9995].
        # When re-adjusting to the original total num_samples of dist2, the new dist2_counts should be [3078, 6922]
    """
    # downsizing to match dist1 and dist2 and calculating per class ratio diff after adjustment # noqa: SC100
    dist1_counts, dist2_counts = _balance_sizes_downsizing(dist1_counts, dist2_counts, round_to_int=False)
    multipliers = [x2 / x1 for x1, x2 in zip(dist1_counts + 1, dist2_counts + 1)]

    # changing dist1 to the even distribution and dist2 to be multiplication of dist1 by the multipliers # noqa: SC100
    dist1_counts = np.array([int(np.sum(dist2_counts + 1) / len(dist2_counts))] * len(dist2_counts))
    dist2_counts = np.round(dist1_counts * multipliers)
    dist2_counts = np.round(dist2_counts * (sum(dist1_counts) / sum(dist2_counts)))  # size normalization
    return dist1_counts, dist2_counts


def cramers_v(dist1: Union[np.ndarray, pd.Series], dist2: Union[np.ndarray, pd.Series],
              balance_classes: bool = False, min_category_size_ratio: float = 0, max_num_categories: int = None,
              sort_by: str = 'dist1', from_freqs: bool = False) -> float:
    """Calculate the Cramer's V statistic.

    For more on Cramer's V, see https://en.wikipedia.org/wiki/Cram%C3%A9r%27s_V
    Uses the Cramer's V bias correction, see http://stats.lse.ac.uk/bergsma/pdf/cramerV3.pdf

    Function is for categorical data only.

    Parameters
    ----------
    dist1 : Union[np.ndarray, pd.Series]
        array of numerical values.
    dist2 : Union[np.ndarray, pd.Series]
        array of numerical values to compare dist1 to.
    balance_classes : bool, default False
        whether to balance the classes of the distributions. Use this in case of extremely unbalanced classes.
    min_category_size_ratio: float, default 0.01
        minimum size ratio for categories. Categories with size ratio lower than this number are binned
        into an "Other" category.
    max_num_categories: int, default: None
        max number of allowed categories. If there are more categories than this number, categories are ordered by
        magnitude and all the smaller categories are binned into an "Other" category.
        If max_num_categories=None, there is no limit.
        > Note that if this parameter is used, the ordering of categories (and by extension, the decision which
        categories are kept by name and which are binned to the "Other" category) is done by default according to the
        values of dist1, which is treated as the "expected" distribution. This behavior can be changed by using the
        sort_by parameter.
    sort_by: str, default: 'dist1'
        Specify how categories should be sorted, affecting which categories will get into the "Other" category.
        Possible values:
        - 'dist1': Sort by the largest dist1 categories.
        - 'dist2': Sort by the largest dist2 categories.
        - 'difference': Sort by the largest difference between categories.
        > Note that this parameter has no effect if max_num_categories = None or there are not enough unique categories.
    from_freqs: bool, default: False
        Whether the data is already in the form of frequencies.
    Returns
    -------
    float
        the bias-corrected Cramer's V value of the 2 distributions.

    """
    # If balance_classes is True, min_category_size_ratio should not affect results:
    min_category_size_ratio = min_category_size_ratio if balance_classes is False else 0
<<<<<<< HEAD

    if from_freqs:
        dist1_counts, dist2_counts = dist1, dist2
    else:
        dist1_counts, dist2_counts, cat_list = preprocess_2_cat_cols_to_same_bins(dist1, dist2,
                                                                                  min_category_size_ratio,
                                                                                  max_num_categories, sort_by)
        if len(cat_list) == 1:  # If the distributions have the same single value
            return 0
        if balance_classes is True:
            dist1_counts, dist2_counts = rebalance_distributions(dist1_counts, dist2_counts)

        # Down sample one of the distributions so that they have the same total number of samples
        dist1_sum, dist2_sum = sum(dist1_counts), sum(dist2_counts)
        if dist1_sum > dist2_sum:
            dist1_counts = np.round(dist1_counts * (dist2_sum / dist1_sum))
        elif dist1_sum < dist2_sum:
            dist2_counts = np.round(dist2_counts * (dist1_sum / dist2_sum))

=======
    dist1_counts, dist2_counts, cat_list = preprocess_2_cat_cols_to_same_bins(dist1, dist2,
                                                                              min_category_size_ratio,
                                                                              max_num_categories, sort_by)
    if len(cat_list) == 1:  # If the distributions have the same single value
        return 0

    if balance_classes is True:
        dist1_counts, dist2_counts = rebalance_distributions(dist1_counts, dist2_counts)
    else:
        dist1_counts, dist2_counts = _balance_sizes_downsizing(dist1_counts, dist2_counts)
>>>>>>> 020558ad
    contingency_matrix = pd.DataFrame([dist1_counts, dist2_counts], dtype=int)

    # If columns have the same single value in both (causing division by 0), return 0 drift score:
    if contingency_matrix.shape[1] == 1:
        return 0

    # Based on https://en.wikipedia.org/wiki/Cram%C3%A9r%27s_V# bias correction method # noqa: SC100
    chi2 = chi2_contingency(contingency_matrix)[0]
    n = contingency_matrix.sum().sum()
    phi2 = chi2 / n
    r, k = contingency_matrix.shape

    phi2corr = max(0, phi2 - ((k - 1) * (r - 1)) / (n - 1))
    rcorr = r - ((r - 1) ** 2) / (n - 1)
    kcorr = k - ((k - 1) ** 2) / (n - 1)
    return np.sqrt(phi2corr / min((kcorr - 1), (rcorr - 1)))


def _balance_sizes_downsizing(dist1_counts, dist2_counts, round_to_int: bool = True):
    """Balance the sizes of the distributions by multiplying the larger one by a constant."""
    dist1_sum, dist2_sum = sum(dist1_counts), sum(dist2_counts)
    if dist1_sum > dist2_sum:
        dist1_counts = dist1_counts * (dist2_sum / dist1_sum)
    elif dist1_sum < dist2_sum:
        dist2_counts = dist2_counts * (dist1_sum / dist2_sum)

    if round_to_int is True:
        dist1_counts, dist2_counts = np.round(dist1_counts), np.round(dist2_counts)
    return dist1_counts, dist2_counts


def psi(dist1: Union[np.ndarray, pd.Series], dist2: Union[np.ndarray, pd.Series],
        min_category_size_ratio: float = 0, max_num_categories: int = None, sort_by: str = 'dist1',
        from_freqs: bool = False) -> float:
    """
    Calculate the PSI (Population Stability Index).

    See https://www.lexjansen.com/wuss/2017/47_Final_Paper_PDF.pdf

    Parameters
    ----------
    dist1 : Union[np.ndarray, pd.Series]
        array of numerical values.
    dist2 : Union[np.ndarray, pd.Series]
        array of numerical values to compare dist1 to.
    min_category_size_ratio: float, default 0.01
        minimum size ratio for categories. Categories with size ratio lower than this number are binned
        into an "Other" category.
    max_num_categories: int, default: None
        max number of allowed categories. If there are more categories than this number, categories are ordered by
        magnitude and all the smaller categories are binned into an "Other" category.
        If max_num_categories=None, there is no limit.
        > Note that if this parameter is used, the ordering of categories (and by extension, the decision which
        categories are kept by name and which are binned to the "Other" category) is done by default according to the
        values of dist1, which is treated as the "expected" distribution. This behavior can be changed by using the
        sort_by parameter.
    sort_by: str, default: 'dist1'
        Specify how categories should be sorted, affecting which categories will get into the "Other" category.
        Possible values:
        - 'dist1': Sort by the largest dist1 categories.
        - 'dist2': Sort by the largest dist2 categories.
        - 'difference': Sort by the largest difference between categories.
        > Note that this parameter has no effect if max_num_categories = None or there are not enough unique categories.
    from_freqs: bool, default: False
        Whether the data is already in the form of frequencies.
    Returns
    -------
    psi
        The PSI score
    """
    if from_freqs:
        expected_counts, actual_counts = dist1, dist2
    else:
        expected_counts, actual_counts, _ = preprocess_2_cat_cols_to_same_bins(dist1, dist2, min_category_size_ratio,
                                                                               max_num_categories, sort_by)
    size_expected, size_actual = sum(expected_counts), sum(actual_counts)
    psi_value = 0
    for i in range(len(expected_counts)):
        # In order for the value not to diverge, we cap our min percentage value
        e_perc = max(expected_counts[i] / size_expected, PSI_MIN_PERCENTAGE)
        a_perc = max(actual_counts[i] / size_actual, PSI_MIN_PERCENTAGE)
        value = (e_perc - a_perc) * np.log(e_perc / a_perc)
        psi_value += value

    return psi_value


def kolmogorov_smirnov(dist1: Union[np.ndarray, pd.Series], dist2: Union[np.ndarray, pd.Series]) -> float:
    """
    Perform the two-sample Kolmogorov-Smirnov test for goodness of fit.

    This test compares the underlying continuous distributions F(x) and G(x)
    of two independent samples.

    This function is based on the ks_2samp function from scipy.stats, but it only calculates
    the test statistic. This is useful for large datasets, where the p-value is not needed.

    Also, this function assumes the alternative hypothesis is two-sided (F(x)!= G(x)).

    Parameters
    ----------
    dist1, dist2 : array_like, 1-Dimensional
        Two arrays of sample observations assumed to be drawn from a continuous
        distribution, sample sizes can be different.

    Returns
    -------
    statistic : float
        KS statistic.


    License
    ----------
    This is a modified version of the ks_2samp function from scipy.stats. The original license is as follows:

    Copyright (c) 2001-2002 Enthought, Inc. 2003-2023, SciPy Developers.
    All rights reserved.

    Redistribution and use in source and binary forms, with or without
    modification, are permitted provided that the following conditions
    are met:

    1. Redistributions of source code must retain the above copyright
       notice, this list of conditions and the following disclaimer.

    2. Redistributions in binary form must reproduce the above
       copyright notice, this list of conditions and the following
       disclaimer in the documentation and/or other materials provided
       with the distribution.

    3. Neither the name of the copyright holder nor the names of its
       contributors may be used to endorse or promote products derived
       from this software without specific prior written permission.

    THIS SOFTWARE IS PROVIDED BY THE COPYRIGHT HOLDERS AND CONTRIBUTORS
    "AS IS" AND ANY EXPRESS OR IMPLIED WARRANTIES, INCLUDING, BUT NOT
    LIMITED TO, THE IMPLIED WARRANTIES OF MERCHANTABILITY AND FITNESS FOR
    A PARTICULAR PURPOSE ARE DISCLAIMED. IN NO EVENT SHALL THE COPYRIGHT
    OWNER OR CONTRIBUTORS BE LIABLE FOR ANY DIRECT, INDIRECT, INCIDENTAL,
    SPECIAL, EXEMPLARY, OR CONSEQUENTIAL DAMAGES (INCLUDING, BUT NOT
    LIMITED TO, PROCUREMENT OF SUBSTITUTE GOODS OR SERVICES; LOSS OF USE,
    DATA, OR PROFITS; OR BUSINESS INTERRUPTION) HOWEVER CAUSED AND ON ANY
    THEORY OF LIABILITY, WHETHER IN CONTRACT, STRICT LIABILITY, OR TORT
    (INCLUDING NEGLIGENCE OR OTHERWISE) ARISING IN ANY WAY OUT OF THE USE
    OF THIS SOFTWARE, EVEN IF ADVISED OF THE POSSIBILITY OF SUCH DAMAGE.
    """
    if np.ma.is_masked(dist1):
        dist1 = dist1.compressed()
    if np.ma.is_masked(dist2):
        dist2 = dist2.compressed()
    dist1 = np.sort(dist1)
    dist2 = np.sort(dist2)
    n1 = dist1.shape[0]
    n2 = dist2.shape[0]
    if min(n1, n2) == 0:
        raise ValueError('Data must not be empty')

    data_all = np.concatenate([dist1, dist2])
    # using searchsorted solves equal data problem
    cdf1 = np.searchsorted(dist1, data_all, side='right') / n1
    cdf2 = np.searchsorted(dist2, data_all, side='right') / n2
    cddiffs = np.abs(cdf1 - cdf2)
    return np.max(cddiffs)


def earth_movers_distance(dist1: Union[np.ndarray, pd.Series], dist2: Union[np.ndarray, pd.Series],
                          margin_quantile_filter: float) -> float:
    """
    Calculate the Earth Movers Distance (Wasserstein distance).

    See https://en.wikipedia.org/wiki/Wasserstein_metric

    Function is for numerical data only.

    Parameters
    ----------
    dist1: Union[np.ndarray, pd.Series]
        array of numerical values.
    dist2: Union[np.ndarray, pd.Series]
        array of numerical values to compare dist1 to.
    margin_quantile_filter: float
        float in range [0,0.5), representing which margins (high and low quantiles) of the distribution will be filtered
        out of the EMD calculation. This is done in order for extreme values not to affect the calculation
        disproportionally. This filter is applied to both distributions, in both margins.
    Returns
    -------
    Any
        the Wasserstein distance between the two distributions.

    Raises
    -------
    DeepchecksValueError
        if the value of margin_quantile_filter is not in range [0, 0.5)

    """
    if not isinstance(margin_quantile_filter, Number) or margin_quantile_filter < 0 or margin_quantile_filter >= 0.5:
        raise DeepchecksValueError(
            f'margin_quantile_filter expected a value in range [0, 0.5), instead got {margin_quantile_filter}')

    if margin_quantile_filter != 0:
        dist1 = filter_margins_by_quantile(dist1, margin_quantile_filter)
        dist2 = filter_margins_by_quantile(dist2, margin_quantile_filter)

    val_max = np.max([np.max(dist1), np.max(dist2)])
    val_min = np.min([np.min(dist1), np.min(dist2)])

    if val_max == val_min:
        return 0

    # Scale the distribution between 0 and 1:
    dist1 = (dist1 - val_min) / (val_max - val_min)
    dist2 = (dist2 - val_min) / (val_max - val_min)

    return wasserstein_distance(dist1, dist2)


def calc_drift_and_plot(train_column: pd.Series,
                        test_column: pd.Series,
                        value_name: str,
                        column_type: str,
                        plot_title: Optional[str] = None,
                        margin_quantile_filter: float = 0.025,
                        max_num_categories_for_drift: int = None,
                        min_category_size_ratio: float = 0.01,
                        max_num_categories_for_display: int = 10,
                        show_categories_by: CategoriesSortingKind = 'largest_difference',
                        numerical_drift_method: str = 'KS',
                        categorical_drift_method: str = 'cramers_v',
                        balance_classes: bool = False,
                        ignore_na: bool = True,
                        min_samples: int = 10,
                        raise_min_samples_error: bool = False,
                        with_display: bool = True,
                        dataset_names: Tuple[str] = DEFAULT_DATASET_NAMES
                        ) -> Tuple[float, str, Optional[Figure]]:
    """
    Calculate drift score per column.

    Parameters
    ----------
    train_column: pd.Series
        column from train dataset
    test_column: pd.Series
        same column from test dataset
    value_name: str
        title of the x axis, if plot_title is None then also the title of the whole plot.
    column_type: str
        type of column (either "numerical" or "categorical")
    plot_title: str or None
        if None use value_name as title otherwise use this.
    margin_quantile_filter: float, default: 0.025
        float in range [0,0.5), representing which margins (high and low quantiles) of the distribution will be filtered
        out of the EMD calculation. This is done in order for extreme values not to affect the calculation
        disproportionally. This filter is applied to both distributions, in both margins.
    min_category_size_ratio: float, default 0.01
        minimum size ratio for categories. Categories with size ratio lower than this number are binned
        into an "Other" category.
    max_num_categories_for_drift: int, default: None
        Max number of allowed categories. If there are more, they are binned into an "Other" category.
    max_num_categories_for_display: int, default: 10
        Max number of categories to show in plot.
    show_categories_by: str, default: 'largest_difference'
        Specify which categories to show for categorical features' graphs, as the number of shown categories is limited
        by max_num_categories_for_display. Possible values:
        - 'train_largest': Show the largest train categories.
        - 'test_largest': Show the largest test categories.
        - 'largest_difference': Show the largest difference between categories.
    numerical_drift_method: str, default: "KS"
        decides which method to use on numerical variables. Possible values are:
        "EMD" for Earth Mover's Distance (EMD), "KS" for Kolmogorov-Smirnov (KS).
    categorical_drift_method: str, default: "cramers_v"
        decides which method to use on categorical variables. Possible values are:
        "cramers_v" for Cramer's V, "PSI" for Population Stability Index (PSI).
    balance_classes: bool, default: False
        If True, all categories will have an equal weight in the Cramer's V score. This is useful when the categorical
        variable is highly imbalanced, and we want to be alerted on changes in proportion to the category size,
        and not only to the entire dataset. Must have categorical_drift_method = "cramers_v".
    ignore_na: bool, default True
        For categorical columns only. If True, ignores nones for categorical drift. If False, considers none as a
        separate category. For numerical columns we always ignore nones.
    min_samples : int , default: 10
        Minimum number of samples required to calculate the drift score. If any of the distributions have less than
        min_samples, the function will either raise an error or return an invalid output (depends on
        ``raise_min_sample_error``)
    raise_min_samples_error : bool , default: False
        Determines whether to raise an error if the number of samples is less than min_samples. If False, returns the
        output 'not_enough_samples', None, None.
    with_display: bool, default: True
        flag that determines if function will calculate display.
    dataset_names: tuple, default: DEFAULT_DATASET_NAMES
        The names to show in the display for the first and second datasets.
    Returns
    -------
    Tuple[float, str, Callable]
        - drift score of the difference between the two columns' distributions
        - method name
        - graph comparing the two distributions (density for numerical, stack bar for categorical)
    """
    if min_category_size_ratio < 0 or min_category_size_ratio > 1:
        raise DeepchecksValueError(
            f'min_category_size_ratio expected a value in range [0, 1], instead got {min_category_size_ratio}.')

    if column_type == 'categorical' and ignore_na is False:
        train_dist = np.array(train_column.values).reshape(-1)
        test_dist = np.array(test_column.values).reshape(-1)
    else:
        train_dist = np.array(train_column.dropna().values).reshape(-1)
        test_dist = np.array(test_column.dropna().values).reshape(-1)

    if len(train_dist) < min_samples or len(test_dist) < min_samples:
        if raise_min_samples_error is True:
            raise NotEnoughSamplesError(
                f'Not enough samples to calculate drift score. Minimum {min_samples} samples required. '
                'Note that for numerical labels, None values do not count as samples.'
                'Use the \'min_samples\' parameter to change this requirement.'
            )
        else:
            return 'not_enough_samples', None, None

    if column_type == 'numerical':
        train_dist = train_dist.astype('float')
        test_dist = test_dist.astype('float')

        if numerical_drift_method.lower() == 'emd':
            scorer_name = 'Earth Mover\'s Distance'
            score = earth_movers_distance(dist1=train_dist, dist2=test_dist,
                                          margin_quantile_filter=margin_quantile_filter)
        elif numerical_drift_method.lower() in ['ks', 'kolmogorov-smirnov']:
            scorer_name = 'Kolmogorov-Smirnov'
            score = kolmogorov_smirnov(dist1=train_dist, dist2=test_dist)
        else:
            raise DeepchecksValueError('Expected numerical_drift_method to be one '
                                       f'of ["EMD", "KS"], received: {numerical_drift_method}')

        if not with_display:
            return score, scorer_name, None

        bar_traces, bar_x_axis, bar_y_axis = drift_score_bar_traces(score)
        dist_traces, dist_x_axis, dist_y_axis = feature_distribution_traces(train_dist, test_dist, value_name,
                                                                            dataset_names=dataset_names)

    elif column_type == 'categorical':
        if balance_classes is True and categorical_drift_method.lower() not in ['cramer_v', 'cramers_v']:
            raise DeepchecksValueError(
                'balance_classes is only supported for Cramer\'s V. please set balance_classes=False '
                'or use \'cramers_v\' as categorical_drift_method')

        sort_by = 'difference' if show_categories_by == 'largest_difference' else \
            ('dist1' if show_categories_by == 'train_largest' else 'dist2')
        if categorical_drift_method.lower() in ['cramer_v', 'cramers_v']:
            scorer_name = 'Cramer\'s V'
            score = cramers_v(dist1=train_dist, dist2=test_dist, balance_classes=balance_classes,
                              min_category_size_ratio=min_category_size_ratio,
                              max_num_categories=max_num_categories_for_drift, sort_by=sort_by)
        elif categorical_drift_method.lower() == 'psi':
            scorer_name = 'PSI'
            score = psi(dist1=train_dist, dist2=test_dist, min_category_size_ratio=min_category_size_ratio,
                        max_num_categories=max_num_categories_for_drift, sort_by=sort_by)
        else:
            raise DeepchecksValueError('Expected categorical_drift_method to be one '
                                       f'of ["cramers_v", "PSI"], received: {categorical_drift_method}')

        if not with_display:
            return score, scorer_name, None

        bar_traces, bar_x_axis, bar_y_axis = drift_score_bar_traces(score, bar_max=1)
        dist_traces, dist_x_axis, dist_y_axis = feature_distribution_traces(
            train_dist, test_dist, value_name, is_categorical=True,
            max_num_categories=max_num_categories_for_display,
            show_categories_by=show_categories_by,
            dataset_names=dataset_names)
    else:
        # Should never reach here
        raise DeepchecksValueError(f'Unsupported column type for drift: {column_type}')

    fig = make_subplots(rows=2, cols=1, vertical_spacing=0.2, shared_yaxes=False, shared_xaxes=False,
                        row_heights=[0.1, 0.9],
                        subplot_titles=[f'Drift Score ({scorer_name})', 'Distribution Plot'])

    fig.add_traces(bar_traces, rows=1, cols=1)
    fig.update_xaxes(bar_x_axis, row=1, col=1)
    fig.update_yaxes(bar_y_axis, row=1, col=1)
    fig.add_traces(dist_traces, rows=2, cols=1)
    fig.update_xaxes(dist_x_axis, row=2, col=1)
    if balance_classes is True:
        dist_y_axis['title'] += ' (Log Scale)'
        fig.update_yaxes(dist_y_axis, row=2, col=1, type='log')
    else:
        fig.update_yaxes(dist_y_axis, row=2, col=1)

    fig.update_layout(
        legend=dict(
            title='Legend',
            yanchor='top',
            y=0.6),
        height=400,
        title=dict(text=plot_title or value_name, x=0.5, xanchor='center'),
        bargroupgap=0)

    return score, scorer_name, fig


def get_drift_plot_sidenote(max_num_categories_for_display: int, show_categories_by: str) -> str:
    """
    Return a sidenote for the drift score plots regarding the number of categories shown in discrete distributions.

    Parameters
    ----------
    max_num_categories_for_display: int, default: 10
        Max number of categories to show in plot.
    show_categories_by: str, default: 'largest_difference'
        Specify which categories to show for categorical features' graphs, as the number of shown categories is limited
        by max_num_categories_for_display. Possible values:
        - 'train_largest': Show the largest train categories.
        - 'test_largest': Show the largest test categories.
        - 'largest_difference': Show the largest difference between categories.
    Returns
    -------
    str
        sidenote for the drift score plots regarding the number of categories shown in discrete distributions.
    """
    param_to_print_dict = {
        'train_largest': 'largest categories (by train)',
        'test_largest': 'largest categories (by test)',
        'largest_difference': 'categories with largest difference between train and test'
    }
    return f'For discrete distribution plots, ' \
           f'showing the top {max_num_categories_for_display} {param_to_print_dict[show_categories_by]}.'


def drift_condition(max_allowed_categorical_score: float,
                    max_allowed_numeric_score: float,
                    subject_single: str,
                    subject_multi: str,
                    allowed_num_subjects_exceeding_threshold: int = 0):
    """Create a condition function to be used in drift check's conditions.

    Parameters
    ----------
    max_allowed_categorical_score: float
        Max value allowed for categorical drift
    max_allowed_numeric_score: float
        Max value allowed for numerical drift
    subject_single: str
        String that represents the subject being tested as single (feature, column, property)
    subject_multi: str
        String that represents the subject being tested as multiple (features, columns, properties)
    allowed_num_subjects_exceeding_threshold: int, default: 0
        Determines the number of properties with drift score above threshold needed to fail the condition.
    """

    def condition(result: dict):
        cat_method, num_method = get_drift_method(result)
        cat_drift_props = {prop: d['Drift score'] for prop, d in result.items()
                           if d['Method'] in SUPPORTED_CATEGORICAL_METHODS}
        not_passing_categorical_props = {props: format_number(d) for props, d in cat_drift_props.items()
                                         if d >= max_allowed_categorical_score}
        num_drift_props = {prop: d['Drift score'] for prop, d in result.items()
                           if d['Method'] in SUPPORTED_NUMERIC_METHODS}
        not_passing_numeric_props = {prop: format_number(d) for prop, d in num_drift_props.items()
                                     if d >= max_allowed_numeric_score}

        num_failed = len(not_passing_categorical_props) + len(not_passing_numeric_props)
        if num_failed > allowed_num_subjects_exceeding_threshold:
            details = f'Failed for {num_failed} out of {len(result)} {subject_multi}.'
            if not_passing_categorical_props:
                details += f'\nFound {len(not_passing_categorical_props)} categorical {subject_multi} with ' \
                           f'{cat_method} above threshold: {not_passing_categorical_props}'
            if not_passing_numeric_props:
                details += f'\nFound {len(not_passing_numeric_props)} numeric {subject_multi} with {num_method} above' \
                           f' threshold: {not_passing_numeric_props}'
            return ConditionResult(ConditionCategory.FAIL, details)
        else:
            details = f'Passed for {len(result) - num_failed} {subject_multi} out of {len(result)} {subject_multi}.'
            if cat_drift_props:
                prop, score = get_dict_entry_by_value(cat_drift_props)
                details += f'\nFound {subject_single} "{prop}" has the highest categorical drift score: ' \
                           f'{format_number(score)}'
            if num_drift_props:
                prop, score = get_dict_entry_by_value(num_drift_props)
                details += f'\nFound {subject_single} "{prop}" has the highest numerical drift score: ' \
                           f'{format_number(score)}'
            return ConditionResult(ConditionCategory.PASS, details)

    return condition


def word_counts_drift_plot(
        train_column: Union[np.ndarray, pd.Series],
        test_column: Union[np.ndarray, pd.Series],
        keyword_list: List,
        dataset_names: Tuple[str, str] = DEFAULT_DATASET_NAMES
):
    """Plot the difference between word counts or word frequencies."""
    fig = Figure()
    fig.add_traces(word_counts_bar_traces(train_column, test_column, keyword_list, dataset_names))
    return fig<|MERGE_RESOLUTION|>--- conflicted
+++ resolved
@@ -141,7 +141,6 @@
     """
     # If balance_classes is True, min_category_size_ratio should not affect results:
     min_category_size_ratio = min_category_size_ratio if balance_classes is False else 0
-<<<<<<< HEAD
 
     if from_freqs:
         dist1_counts, dist2_counts = dist1, dist2
@@ -151,33 +150,12 @@
                                                                                   max_num_categories, sort_by)
         if len(cat_list) == 1:  # If the distributions have the same single value
             return 0
+
         if balance_classes is True:
             dist1_counts, dist2_counts = rebalance_distributions(dist1_counts, dist2_counts)
-
-        # Down sample one of the distributions so that they have the same total number of samples
-        dist1_sum, dist2_sum = sum(dist1_counts), sum(dist2_counts)
-        if dist1_sum > dist2_sum:
-            dist1_counts = np.round(dist1_counts * (dist2_sum / dist1_sum))
-        elif dist1_sum < dist2_sum:
-            dist2_counts = np.round(dist2_counts * (dist1_sum / dist2_sum))
-
-=======
-    dist1_counts, dist2_counts, cat_list = preprocess_2_cat_cols_to_same_bins(dist1, dist2,
-                                                                              min_category_size_ratio,
-                                                                              max_num_categories, sort_by)
-    if len(cat_list) == 1:  # If the distributions have the same single value
-        return 0
-
-    if balance_classes is True:
-        dist1_counts, dist2_counts = rebalance_distributions(dist1_counts, dist2_counts)
-    else:
-        dist1_counts, dist2_counts = _balance_sizes_downsizing(dist1_counts, dist2_counts)
->>>>>>> 020558ad
+        else:
+            dist1_counts, dist2_counts = _balance_sizes_downsizing(dist1_counts, dist2_counts)
     contingency_matrix = pd.DataFrame([dist1_counts, dist2_counts], dtype=int)
-
-    # If columns have the same single value in both (causing division by 0), return 0 drift score:
-    if contingency_matrix.shape[1] == 1:
-        return 0
 
     # Based on https://en.wikipedia.org/wiki/Cram%C3%A9r%27s_V# bias correction method # noqa: SC100
     chi2 = chi2_contingency(contingency_matrix)[0]
