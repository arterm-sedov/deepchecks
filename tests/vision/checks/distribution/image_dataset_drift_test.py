# ----------------------------------------------------------------------------
# Copyright (C) 2021 Deepchecks (https://www.deepchecks.com)
#
# This file is part of Deepchecks.
# Deepchecks is distributed under the terms of the GNU Affero General
# Public License (version 3 or later).
# You should have received a copy of the GNU Affero General Public License
# along with Deepchecks.  If not, see <http://www.gnu.org/licenses/>.
# ----------------------------------------------------------------------------
#
"""Test functions of the VISION train test label drift."""
from hamcrest import assert_that, has_entries, close_to, equal_to

import numpy as np
from deepchecks.vision.checks import ImageDatasetDrift
from deepchecks.vision.datasets.detection.coco import COCOData
from tests.vision.vision_conftest import *


def add_brightness(img):
    reverse = 255 - img
    addition_of_brightness = (reverse * 0.31).astype(int)
    return img + addition_of_brightness

def pil_drift_formatter(batch):
    return [add_brightness(np.array(img)) for img in batch[0]]


def test_no_drift_grayscale(mnist_dataset_train, device):
    # Arrange
    train, test = mnist_dataset_train, mnist_dataset_train
    check = ImageDatasetDrift()

    # Act
    result = check.run(train, test, random_state=42, device=device)
    # Assert
    assert_that(result.value, has_entries({
        'domain_classifier_auc': close_to(0.494, 0.001),
        'domain_classifier_drift_score': equal_to(0),
        'domain_classifier_feature_importance': has_entries({
            'brightness': equal_to(1),
            'aspect_ratio': equal_to(0),
            'area': equal_to(0),
            'normalized_red_mean': equal_to(0),
            'normalized_green_mean': equal_to(0),
            'normalized_blue_mean': equal_to(0),
        })
    }))


def test_drift_grayscale(mnist_dataset_train, mnist_dataset_test, device):
    # Arrange
    train, test = mnist_dataset_train, mnist_dataset_test
    check = ImageDatasetDrift()

    # Act
    result = check.run(train, test, random_state=42, device=device)
    # Assert
    assert_that(result.value, has_entries({
        'domain_classifier_auc': close_to(0.509, 0.001),
        'domain_classifier_drift_score': close_to(0.019, 0.001),
        'domain_classifier_feature_importance': has_entries({
            'brightness': equal_to(1),
            'aspect_ratio': equal_to(0),
            'area': equal_to(0),
            'normalized_red_mean': equal_to(0),
            'normalized_green_mean': equal_to(0),
            'normalized_blue_mean': equal_to(0),
        })
    }))


def test_no_drift_rgb(coco_train_dataloader, coco_test_dataloader, device):
    # Arrange
    train = COCOData(coco_train_dataloader)
    test = COCOData(coco_test_dataloader)
    check = ImageDatasetDrift()

    # Act
    result = check.run(train, test, random_state=42, device=device)
    print(result.value)
    # Assert
    assert_that(result.value, has_entries({
        'domain_classifier_auc': close_to(0.465, 0.001),
        'domain_classifier_drift_score': equal_to(0),
        'domain_classifier_feature_importance': has_entries({
<<<<<<< HEAD
            'brightness': equal_to(1),
            'aspect_ratio': equal_to(0),
            'area': equal_to(0),
=======
            'brightness': close_to(0.761, 0.01),
            'aspect_ratio': close_to(0.238, 0.01),
            'area': close_to(0, 0.001),
>>>>>>> dc6ef0da
            'normalized_red_mean': equal_to(0),
            'normalized_green_mean': equal_to(0),
            'normalized_blue_mean': equal_to(0),
        })
    }))


def test_with_drift_rgb(coco_train_dataloader, coco_test_dataloader, device):
    # Arrange
    class DriftCoco(COCOData):
        def batch_to_images(self, batch):
            return pil_drift_formatter(batch)

    train = DriftCoco(coco_train_dataloader)
    test = COCOData(coco_test_dataloader)

    check = ImageDatasetDrift()

    # Act
    result = check.run(train, test, random_state=42, device=device)
    print(result.value)
    # Assert
    assert_that(result.value, has_entries({
        'domain_classifier_auc': close_to(0.753, 0.001),
        'domain_classifier_drift_score': close_to(0.507, 0.001),
        'domain_classifier_feature_importance': has_entries({
            'brightness': close_to(0.95, 0.01),
            'aspect_ratio': equal_to(0),
            'area': equal_to(0),
            'normalized_red_mean': close_to(0, 0.01),
            'normalized_green_mean': close_to(0.04, 0.01),
            'normalized_blue_mean': close_to(0, 0.01),
        })
    }))<|MERGE_RESOLUTION|>--- conflicted
+++ resolved
@@ -84,15 +84,9 @@
         'domain_classifier_auc': close_to(0.465, 0.001),
         'domain_classifier_drift_score': equal_to(0),
         'domain_classifier_feature_importance': has_entries({
-<<<<<<< HEAD
-            'brightness': equal_to(1),
-            'aspect_ratio': equal_to(0),
-            'area': equal_to(0),
-=======
             'brightness': close_to(0.761, 0.01),
             'aspect_ratio': close_to(0.238, 0.01),
             'area': close_to(0, 0.001),
->>>>>>> dc6ef0da
             'normalized_red_mean': equal_to(0),
             'normalized_green_mean': equal_to(0),
             'normalized_blue_mean': equal_to(0),
